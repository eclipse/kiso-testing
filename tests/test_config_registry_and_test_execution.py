--- conflicted
+++ resolved
@@ -386,13 +386,9 @@
 @pytest.mark.parametrize(
     "tmp_test", [("juint_aux1", "juint_aux2", False)], indirect=True
 )
-<<<<<<< HEAD
-def test_test_execution_with_junit_reporting(tmp_test, capsys):
-=======
-def test_config_registry_and_test_execution_with_junit_reporting(
+def test_test_execution_with_junit_reporting(
     tmp_test, capsys, mocker
 ):
->>>>>>> f0deae6f
     """Call execute function from test_execution using
     configuration data coming from parse_config method and
     --junit option to show the test results in console
