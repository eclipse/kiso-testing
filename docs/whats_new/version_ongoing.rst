Version ongoing
---------------

WARNING
^^^^^^^
pykiso_to_pytest will generate none working contest.py until ticket `fix pykiso to pytest <https://github.com/eclipse/kiso-testing/issues/76>`__  is merged and finished.


Tool for test suites tags analysis
^^^^^^^^^^^^^^^^^^^^^^^^^^^^^^^^^^
See :ref:`show_tag`

Double Threaded Auxiliary Interface
^^^^^^^^^^^^^^^^^^^^^^^^^^^^^^^^^^^
Implement a brand new interface using two threads, one for the transmission
and one for the reception.

Currently adapted modules:
- Proxy Auxiliary
- CCProxy channel
- Communication Auxiliary
- DUT Auxiliary
- Record Auxiliary
- Acroname Auxiliary

There is not API changes, therefor, as user, your tests should not be affected.

Agnostic CCSocketCan
^^^^^^^^^^^^^^^^^^^^
Incompatibilities with the agnostic proxy are now resolved. You should be able to use it again.

<<<<<<< HEAD
Tester Present Sender
^^^^^^^^^^^^^^^^^^^^^
Add a context manager, tester present sender, to keep a UDS session open for
more than 5 seconds
See :ref:`uds_auxiliary`
=======
RTT connector log folder creation
^^^^^^^^^^^^^^^^^^^^^^^^^^^^^^^^^
RTT connector now creates a log folder if it does not exist instead of throwing an error
>>>>>>> d038cb4c
<|MERGE_RESOLUTION|>--- conflicted
+++ resolved
@@ -29,14 +29,12 @@
 ^^^^^^^^^^^^^^^^^^^^
 Incompatibilities with the agnostic proxy are now resolved. You should be able to use it again.
 
-<<<<<<< HEAD
 Tester Present Sender
 ^^^^^^^^^^^^^^^^^^^^^
 Add a context manager, tester present sender, to keep a UDS session open for
-more than 5 seconds
+more than 5 seconds.
 See :ref:`uds_auxiliary`
-=======
+
 RTT connector log folder creation
 ^^^^^^^^^^^^^^^^^^^^^^^^^^^^^^^^^
-RTT connector now creates a log folder if it does not exist instead of throwing an error
->>>>>>> d038cb4c
+RTT connector now creates a log folder if it does not exist instead of throwing an error.