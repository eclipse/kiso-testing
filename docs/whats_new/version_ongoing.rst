Version ongoing
---------------

WARNING
^^^^^^^
pykiso_to_pytest will generate none working contest.py until ticket `fix pykiso to pytest <https://github.com/eclipse/kiso-testing/issues/76>`__  is merged and finished.


Tool for test suites tags analysis
^^^^^^^^^^^^^^^^^^^^^^^^^^^^^^^^^^
See :ref:`show_tag`

Double Threaded Auxiliary Interface
^^^^^^^^^^^^^^^^^^^^^^^^^^^^^^^^^^^
Implement a brand new interface using two threads, one for the transmission
and one for the reception.

Currently adapted modules:
- Proxy Auxiliary
- CCProxy channel
- Communication Auxiliary
- DUT Auxiliary
- Record Auxiliary
- Acroname Auxiliary

There is not API changes, therefor, as user, your tests should not be affected.

Agnostic CCSocketCan
^^^^^^^^^^^^^^^^^^^^
Incompatibilities with the agnostic proxy are now resolved. You should be able to use it again.

Tester Present Sender
^^^^^^^^^^^^^^^^^^^^^
Add a context manager, tester present sender, that send cyclic tester present
frames to keep UDS session alive more than 5 seconds

See :ref:`uds_auxiliary`

RTT connector log folder creation
^^^^^^^^^^^^^^^^^^^^^^^^^^^^^^^^^
<<<<<<< HEAD
RTT connector now creates a log folder if it does not exist instead of throwing an error.

Configurable waiting for send_uds_raw
^^^^^^^^^^^^^^^^^^^^^^^^^^^^^^^^^^^^^
To avoid extra waiting time during long/heavy UDS data exchange(flashing) expose
the parameter tpWaitTime from kiso-testing-python-uds for uds auxilary send_uds_raw
method

See :ref:`uds_auxiliary`
=======

RTT connector now creates a log folder if it does not exist instead of throwing an error.

Communication Auxiliary
^^^^^^^^^^^^^^^^^^^^^^^
To save on memory, the communication auxiliary does not collect received messages automatically anymore.
The functionality is now available with the context manager ``collect_messages``.

See :ref:`examples/templates/suite_com/test_com.py`

The collected messages by the Communication auxiliary can still be cleared with the API method
:py:meth`~pykiso.lib.auxiliaries.communication_auxiliary.CommunicationAuxiliary.clear_buffer`

See :ref:`communication_auxiliary`
>>>>>>> e4618f30
<|MERGE_RESOLUTION|>--- conflicted
+++ resolved
@@ -38,17 +38,6 @@
 
 RTT connector log folder creation
 ^^^^^^^^^^^^^^^^^^^^^^^^^^^^^^^^^
-<<<<<<< HEAD
-RTT connector now creates a log folder if it does not exist instead of throwing an error.
-
-Configurable waiting for send_uds_raw
-^^^^^^^^^^^^^^^^^^^^^^^^^^^^^^^^^^^^^
-To avoid extra waiting time during long/heavy UDS data exchange(flashing) expose
-the parameter tpWaitTime from kiso-testing-python-uds for uds auxilary send_uds_raw
-method
-
-See :ref:`uds_auxiliary`
-=======
 
 RTT connector now creates a log folder if it does not exist instead of throwing an error.
 
@@ -63,4 +52,11 @@
 :py:meth`~pykiso.lib.auxiliaries.communication_auxiliary.CommunicationAuxiliary.clear_buffer`
 
 See :ref:`communication_auxiliary`
->>>>>>> e4618f30
+
+Configurable waiting for send_uds_raw
+^^^^^^^^^^^^^^^^^^^^^^^^^^^^^^^^^^^^^
+To avoid extra waiting time during long/heavy UDS data exchange(flashing) expose
+the parameter tpWaitTime from kiso-testing-python-uds for uds auxilary send_uds_raw
+method
+
+See :ref:`uds_auxiliary`