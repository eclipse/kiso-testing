--- conflicted
+++ resolved
@@ -1,116 +1,9 @@
 Version ongoing
-<<<<<<< HEAD
 ---------------
-
-WARNING
-^^^^^^^
-pykiso_to_pytest will generate none working contest.py until ticket `fix pykiso to pytest <https://github.com/eclipse/kiso-testing/issues/76>`__  is merged and finished.
-
-Tool for test suites tags analysis
-^^^^^^^^^^^^^^^^^^^^^^^^^^^^^^^^^^
-See :ref:`show_tag`
-
-Double Threaded Auxiliary Interface
-^^^^^^^^^^^^^^^^^^^^^^^^^^^^^^^^^^^
-Implement a brand new interface using two threads, one for the transmission
-and one for the reception.
-
-Currently adapted modules:
-- Proxy Auxiliary
-- CCProxy channel
-- Communication Auxiliary
-- DUT Auxiliary
-- Record Auxiliary
-- Acroname Auxiliary
-- Instrument Auxiliary
-- UDS Auxiliary
-- UDS server Auxiliary
-
-There is not API changes, therefor, as user, your tests should not be affected.
-
-Agnostic CCSocketCan
-^^^^^^^^^^^^^^^^^^^^
-Incompatibilities with the agnostic proxy are now resolved. You should be able to use it again.
-
-Tester Present Sender
-^^^^^^^^^^^^^^^^^^^^^
-Add a context manager, tester present sender, that send cyclic tester present
-frames to keep UDS session alive more than 5 seconds
-
-See :ref:`uds_auxiliary`
-
-RTT connector log folder creation
-^^^^^^^^^^^^^^^^^^^^^^^^^^^^^^^^^
-
-RTT connector now creates a log folder if it does not exist instead of throwing an error.
-
-Communication Auxiliary
-^^^^^^^^^^^^^^^^^^^^^^^
-To save on memory, the communication auxiliary does not collect received messages automatically anymore.
-The functionality is now available with the context manager ``collect_messages``.
-
-See :ref:`examples/templates/suite_com/test_com.py`
-
-The collected messages by the Communication auxiliary can still be cleared with the API method
-:py:meth`~pykiso.lib.auxiliaries.communication_auxiliary.CommunicationAuxiliary.clear_buffer`
-
-See :ref:`communication_auxiliary`
-
-DUT Auxiliary adaption
-^^^^^^^^^^^^^^^^^^^^^^
-refactor/redesign of the device under test auxiliary to fit with the brand new double
-threaded auxiliary interface
-
-Record Auxiliary adaption
-^^^^^^^^^^^^^^^^^^^^^^^^^
-adapt the record auxiliary to fit with the brand new double threaded auxiliary interface
-
-Acroname Auxiliary adaption
-^^^^^^^^^^^^^^^^^^^^^^^^^^^
-adapt the acroname auxiliary to fit with the brand new double threaded auxiliary interface
-
-Agnostic tag call
-^^^^^^^^^^^^^^^^^
-Instead of having only the 2 tags "variant" and "branch_level" to select tests, users
-can now set any tagname.
-
-See: :ref:`define_test_information` for more details.
-
-Configurable waiting for send_uds_raw
-^^^^^^^^^^^^^^^^^^^^^^^^^^^^^^^^^^^^^
-To avoid extra waiting time during long/heavy UDS data exchange(flashing) expose
-the parameter tpWaitTime from kiso-testing-python-uds for uds auxilary send_uds_raw
-method
-
-See :ref:`uds_auxiliary`
-
-Lightweight UDS auxiliary configuration
-^^^^^^^^^^^^^^^^^^^^^^^^^^^^^^^^^^^^^^
-The add of an .ini file to configured the UDS auxiliary and it variant (server)
-is no more mandatory, every parameter is now reachable in the .yaml file.
-
-See :ref:`examples/uds.yaml`
-
-In addition, if the tp_layer and uds_layer parameters are not given at yaml level
-a default configuration is applied.
-
-See :ref:`uds_auxiliary`
-
-Kiso log levels
-^^^^^^^^^^^^^^^
-To let users decide the level of information they want to see in their logs, new log levels
-have been defined. When launched normally only the logs in the tests and the errors will be
-active.
-The option -v (--verbose) should be used to display the internal logs of the framework.
-
-See :ref:`run_the_tests`
 
 Enhance uds-aux with a start and stop tester present
 ^^^^^^^^^^^^^^^^^^^^^^^^^^^^^^^^^^^^^^^^^^^^^^^^^^^^
 Allows to start and stop the tester present sender manually with the methods
 start_tester_present_sender and stop_tester_present_sender.
 
-See :ref:`start_stop_tester_present_sender`
-=======
----------------
->>>>>>> f8cc6f46
+See :ref:`start_stop_tester_present_sender`