Version ongoing
---------------

<<<<<<< HEAD
Communication Auxiliary
^^^^^^^^^^^^^^^^^^^^^^^

Receive method of the Communication Auxiliary can now also return the message timestamp
if the corresponding parameter is set to True.
=======
PCAN Connector
^^^^^^^^^^^^^^

Trace file can be stopped and started by the function ``stop_pcan_trace`` and ``start_pcan_trace``
to create logfiles on the fly.
>>>>>>> baa93201
<|MERGE_RESOLUTION|>--- conflicted
+++ resolved
@@ -1,16 +1,14 @@
 Version ongoing
 ---------------
 
-<<<<<<< HEAD
 Communication Auxiliary
 ^^^^^^^^^^^^^^^^^^^^^^^
 
 Receive method of the Communication Auxiliary can now also return the message timestamp
 if the corresponding parameter is set to True.
-=======
+
 PCAN Connector
 ^^^^^^^^^^^^^^
 
 Trace file can be stopped and started by the function ``stop_pcan_trace`` and ``start_pcan_trace``
-to create logfiles on the fly.
->>>>>>> baa93201
+to create logfiles on the fly.