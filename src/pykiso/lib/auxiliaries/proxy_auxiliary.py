##########################################################################
# Copyright (c) 2010-2022 Robert Bosch GmbH
# This program and the accompanying materials are made available under the
# terms of the Eclipse Public License 2.0 which is available at
# http://www.eclipse.org/legal/epl-2.0.
#
# SPDX-License-Identifier: EPL-2.0
##########################################################################

"""
Proxy Auxiliary
***************

:module: proxy_auxiliary

:synopsis: auxiliary use to connect multiple auxiliaries on a unique connector.

This auxiliary simply spread all commands and received messages to all connected
auxiliaries. This auxiliary is only usable through proxy connector.

.. code-block:: none

     ___________   ___________         ___________
    |           | |           | ..... |           |
    |   Aux 1   | |   Aux 1   |       |   Aux n   |
    |___________| |___________|       |___________|
          |             |                   |
          |             |                   |
     ___________   ___________         ___________
    |           | |           | ..... |           |
    |Proxy_con 1| |Proxy_con 2|       |Proxy_con n|
    |___________| |___________|       |___________|
          |             |                   |
          |             |                   |
          |             |                   |
     _____________________________________________
    |                                             |
    |               Proxy Auxiliary               |
    |_____________________________________________|
                        |
                        |
     _____________________________________________
    |                                             |
    |               Connector Channel             |
    |_____________________________________________|

.. currentmodule:: proxy_auxiliary

"""

import logging
import sys
import time
from pathlib import Path
from typing import List, Optional, Tuple

from pykiso import AuxiliaryInterface, CChannel
from pykiso.interfaces.dt_auxiliary import (
    DTAuxiliaryInterface,
    close_connector,
    open_connector,
)
from pykiso.lib.connectors.cc_proxy import CCProxy
from pykiso.test_setup.config_registry import ConfigRegistry
from pykiso.test_setup.dynamic_loader import PACKAGE

log = logging.getLogger(__name__)


class ProxyAuxiliary(DTAuxiliaryInterface):
    """Proxy auxiliary for multi auxiliaries communication handling."""

    def __init__(
        self,
        com: CChannel,
        aux_list: List[str],
        activate_trace: bool = False,
        trace_dir: Optional[str] = None,
        trace_name: Optional[str] = None,
        **kwargs,
    ):
        """Initialize attributes.

        :param com: Communication connector
        :param aux_list: list of auxiliary's alias
        :param activate_trace: log all received messages in a
            dedicated trace file or not
        :param trace_dir: where to place the trace
        :param trace_name: trace's file name
        """
        super().__init__(
            is_proxy_capable=True, tx_task_on=False, rx_task_on=True, **kwargs
        )
        self.channel = com
        self.logger = self._init_trace(activate_trace, trace_dir, trace_name)
        self.proxy_channels = self.get_proxy_con(aux_list)

    @staticmethod
    def _init_trace(
        activate: bool, t_dir: Optional[str] = None, t_name: Optional[str] = None
    ) -> logging.Logger:
        """Initialize the logging trace for proxy auxiliary received
        message recording.

        :param activate: True if the trace is activate otherwise False
        :param t_dir: trace directory path (absolute or relative)
        :param t_name: trace full name (without file extension)

        :return : created logger containing the configured
            FileHander otherwise default logger
        """
        logger = log

        if not activate:
            return logger

        # Just avoid the case the given trace directory is None
        t_dir = "" if t_dir is None else t_dir
        # if the given log path is not absolute add root path
        # (where pykiso is launched) otherwise take it as it is
        dir_path = (
            (Path() / t_dir).resolve() if not Path(t_dir).is_absolute() else Path(t_dir)
        )
        # if no specific logging file name is given take the default one
        t_name = (
            time.strftime(f"%Y-%m-%d_%H-%M-%S_{t_name}.log")
            if t_name is not None
            else time.strftime("%Y-%m-%d_%H-%M-%S_proxy_logging.log")
        )
        # if path doesn't exists take root path (where pykiso is launched)
        log_path = (
            dir_path / t_name if dir_path.exists() else (Path() / t_name).resolve()
        )

        # configure the file handler and create the trace file
        log_format = logging.Formatter("%(asctime)s : %(message)s")
        log.internal_info(f"create proxy trace file at {log_path}")
        handler = logging.FileHandler(log_path, "w+")
        handler.setFormatter(log_format)
        # create logger and set the log level to DEBUG
        logger = logging.getLogger(f"{__name__}.PROXY")
        logger.addHandler(handler)
        logger.setLevel(logging.DEBUG)

        return logger

    def get_proxy_con(self, aux_list: List[str]) -> Tuple[CCProxy, ...]:
        """Retrieve all connector associated to all given existing Auxiliaries.

        If auxiliary alias exists but auxiliary instance was not created
        yet, create it immediately using ConfigRegistry _aux_cache.

        :param aux_list: list of auxiliary's alias

        :return: tuple containing all connectors associated to
            all given auxiliaries
        """
        channel_inst: List[CCProxy] = []

        for aux in aux_list:
            # aux_list can contain a auxiliary instance just grab the
            # channel
            if isinstance(aux, (AuxiliaryInterface, DTAuxiliaryInterface)):
                self._check_aux_compatibility(aux)
                channel_inst.append(aux.channel)
                continue
            # check the system module in order to get the auxiliary
            # instance
            aux_inst = sys.modules.get(f"{PACKAGE}.auxiliaries.{aux}")
            if aux_inst is not None:
                self._check_aux_compatibility(aux_inst)
                channel_inst.append(aux_inst.channel)
            # check if the given aux_name is in the available aux
            # alias list
            elif aux in ConfigRegistry.get_auxes_alias():
                log.internal_info(
                    f"Auxiliary '{aux}' is not using import magic mechanism (pre-loaded)"
                )
                # load it using ConfigRegistry _aux_cache
                aux_inst = ConfigRegistry.get_aux_by_alias(aux)
                self._check_aux_compatibility(aux_inst)
                channel_inst.append(aux_inst.channel)
            # the given auxiliary alias doesn't exist or refer to a
            # invalid one
            else:
                log.error(f"Auxiliary '{aux}' doesn't exist")
<<<<<<< HEAD
        # Finally just check if auxes/connectors are compatible with
        # the proxy aux
=======

        # Check if auxes/connectors are compatible with the proxy aux
>>>>>>> 15bf26d2
        self._check_channels_compatibility(channel_inst)

        # Finally bind the physical channel to the proxy channels to
        # share its API to the user's auxiliaries
        for channel in channel_inst:
            channel._bind_channel_info(self)

        return tuple(channel_inst)

    @staticmethod
    def _check_aux_compatibility(aux) -> None:
        """Check if the given auxiliary is proxy compatible.

        :param aux: auxiliary instance to check

        :raises NotImplementedError: if is_proxy_capable flag is False
        """
        if not aux.is_proxy_capable:
            raise NotImplementedError(
                f"Auxiliary {aux} is not compatible with a proxy auxiliary!"
            )

    @staticmethod
    def _check_channels_compatibility(channels: List[CChannel]) -> None:
        """Check if all associated channels are compatible.

        :param channels: all channels collected by the proxy aux

        :raises TypeError: if the connector is not an instance of
            CCProxy
        """
        for channel in channels:
            if not isinstance(channel, CCProxy):
                raise TypeError(f"Channel {channel} is not compatible!")

    def _dispatch_tx_method_to_channels(self) -> None:
        """Attached public run_command method to all connected proxy
        channels.

        .. note:: This method use the thread safe method implemented by
            each proxy channels(attached_tx_callback).
        """
        for conn in self.proxy_channels:
            conn.attach_tx_callback(self.run_command)

    @open_connector
    def _create_auxiliary_instance(self) -> bool:
        """Open current associated channel and dispatch tx method.

        :return: if channel creation is successful return True otherwise
            False
        """
        self._dispatch_tx_method_to_channels()
        log.internal_info("Auxiliary instance created")
        return True

    @close_connector
    def _delete_auxiliary_instance(self) -> bool:
        """Close current associated channel.

        :return: if channel deletion is successful return True otherwise
            False
        """
        log.internal_info("Auxiliary instance deleted")
        return True

    def run_command(self, conn: CChannel, *args: tuple, **kwargs: dict) -> None:
        """Transmit an incoming request from a linked proxy channel
        to the proxy auxiliary's channel.

        :param conn: current proxy channel instance which the command
            comes from
        :param args: postional arguments
        :param args: named arguments
        """
        with self.lock:
            self._run_command(conn, *args, **kwargs)

    def _run_command(self, conn: CChannel, *args: tuple, **kwargs: dict) -> None:
        """Send the request coming from the given proxy channel and
        dispatch it to the other linked proxy channels.

        :param conn: current proxy channel instance which the command
            comes from
        :param args: postional arguments
        :param args: named arguments

        In addition, all commands are dispatch to others auxiliaries
        using proxy connector queue out.
        """
        self.channel.cc_send(*args, **kwargs)
        self._dispatch_command(con_use=conn, **kwargs)

    def _dispatch_command(self, con_use: CChannel, **kwargs: dict):
        """Dispatch the current command to others connected auxiliaries.

        This action is performed by populating the queue out from each
        proxy connectors.

        :param con_use: current proxy channel instance which the command
            comes from
        :param kwargs: named arguments
        """
        for conn in self.proxy_channels:
            if conn != con_use:
                conn.queue_out.put(kwargs)

    def _receive_message(self, timeout_in_s: float = 0) -> None:
        """Get a message from the associated channel and dispatch it to
        the liked proxy channels.

        .. note:: this method is called by the rx thread task from the
            inherit interface class


        :param timeout_in_s: maximum amount of time (seconds) to wait
            for a message
        """
        try:
            recv_response = self.channel.cc_receive(timeout=timeout_in_s, raw=True)
            received_data = recv_response.get("msg")
            # if data are received, populate connector's queue_out
            if received_data is not None:
                self.logger.debug(
                    f"received response : data {received_data.hex()} || channel : {self.channel.name}"
                )
                for conn in self.proxy_channels:
                    conn.queue_out.put(recv_response)
        except Exception:
            log.exception(
                f"encountered error while receiving message via {self.channel}"
            )<|MERGE_RESOLUTION|>--- conflicted
+++ resolved
@@ -184,13 +184,8 @@
             # invalid one
             else:
                 log.error(f"Auxiliary '{aux}' doesn't exist")
-<<<<<<< HEAD
-        # Finally just check if auxes/connectors are compatible with
-        # the proxy aux
-=======
 
         # Check if auxes/connectors are compatible with the proxy aux
->>>>>>> 15bf26d2
         self._check_channels_compatibility(channel_inst)
 
         # Finally bind the physical channel to the proxy channels to
