##########################################################################
# Copyright (c) 2010-2022 Robert Bosch GmbH
# This program and the accompanying materials are made available under the
# terms of the Eclipse Public License 2.0 which is available at
# http://www.eclipse.org/legal/epl-2.0.
#
# SPDX-License-Identifier: EPL-2.0
##########################################################################

"""
CommunicationAuxiliary
**********************

:module: communication_auxiliary

:synopsis: Auxiliary used to send raw bytes via a connector instead of
    pykiso.Messages

.. currentmodule:: communication_auxiliary


"""
import logging
import queue
from typing import Any, Optional

from pykiso import CChannel, Message
from pykiso.interfaces.dt_auxiliary import (
    DTAuxiliaryInterface,
    close_connector,
    open_connector,
)

log = logging.getLogger(__name__)


class CommunicationAuxiliary(DTAuxiliaryInterface):
    """Auxiliary used to send raw bytes via a connector instead of pykiso.Messages."""

    def __init__(self, com: CChannel, **kwargs: dict) -> None:
        """Constructor.

        :param com: CChannel that supports raw communication
        """
        super().__init__(
            is_proxy_capable=True, tx_task_on=True, rx_task_on=True, **kwargs
        )
        self.channel = com
        self.queue_tx = queue.Queue()

    @open_connector
    def _create_auxiliary_instance(self) -> bool:
        """Open the connector communication.

        :return: True if the channel is correctly opened otherwise False
        """
        log.info("Auxiliary instance created")
        return True

    @close_connector
    def _delete_auxiliary_instance(self) -> bool:
        """Close the connector communication.

        :return: always True
        """
        log.info("Auxiliary instance deleted")
        return True

    def send_message(self, raw_msg: bytes) -> bool:
        """Send a raw message (bytes) via the communication channel.

        :param raw_msg: message to send

        :return: True if command was executed otherwise False
        """
        return self.run_command("send", raw_msg)

    def run_command(
        self,
        cmd_message: Any,
        cmd_data: Any = None,
        blocking: bool = True,
        timeout_in_s: int = None,
    ) -> bool:
        """Send a request by transmitting it through queue_in and
        populate queue_tx with the command verdict (successful or not).

        :param cmd_message: command to send
        :param cmd_data: data you would like to populate the command
            with
        :param blocking: If you want the command request to be
            blocking or not
        :param timeout_in_s: Number of time (in s) you want to wait
            for an answer

        :return: True if the request is correctly executed otherwise
            False
        """
        with self.lock:
            log.debug(
                f"sending command '{cmd_message}' with payload {cmd_data} using {self.name} aux."
            )
            state = None
            self.queue_in.put((cmd_message, cmd_data))
            try:
                state = self.queue_tx.get(blocking, timeout_in_s)
                log.debug(
                    f"command '{cmd_message}' successfully sent for {self.name} aux"
                )
            except queue.Empty:
                log.error(
                    f"no feedback received regarding request {cmd_message} for {self.name} aux."
                )
        return state

    def receive_message(
        self, blocking: bool = True, timeout_in_s: float = None
    ) -> Optional[bytes]:
        """Receive a raw message.

        :param blocking: wait for message till timeout elapses?
        :param timeout_in_s: maximum time in second to wait for a response

        :returns: raw message
        """
        log.debug(
            f"retrieving message in {self} (blocking={blocking}, timeout={timeout_in_s})"
        )
        response = self.wait_for_queue_out(blocking=blocking, timeout_in_s=timeout_in_s)
        log.debug(f"retrieved message '{response}' in {self}")

        # if queue.Empty exception is raised None is returned so just
        # directly return it
        if response is None:
            return None

        msg = response.get("msg")
        remote_id = response.get("remote_id")

        # stay with the old return type to not making a breaking change
        if remote_id is not None:
            return (msg, remote_id)
        return msg

    def _run_command(self, cmd_message: str, cmd_data: bytes = None) -> bool:
        """Run the corresponding command.

        :param cmd_message: command type
        :param cmd_data: payload data to send over CChannel

        :return: True if command is executed otherwise False
        """
        state = False
        if cmd_message == "send":
            try:
<<<<<<< HEAD
                self.channel.cc_send(msg=cmd_data)
                return True
=======
                self.channel.cc_send(msg=cmd_data, raw=True)
                state = True
>>>>>>> 73ba0334
            except Exception:
                log.exception(
                    f"encountered error while sending message '{cmd_data}' to {self.channel}"
                )
        elif isinstance(cmd_message, Message):
            log.debug(f"ignored command '{cmd_message} in {self}'")
        else:
            log.warning(f"received unknown command '{cmd_message} in {self}'")

        self.queue_tx.put(state)

    def _receive_message(self, timeout_in_s: float) -> bytes:
        """Get a message from the associated channel.

        :param timeout_in_s: maximum amount of time (seconds) to wait
            for a message

        :return: received message
        """
        try:
<<<<<<< HEAD
            rcv_data = self.channel.cc_receive(timeout=0)
=======
            rcv_data = self.channel.cc_receive(timeout=timeout_in_s, raw=True)
>>>>>>> 73ba0334
            msg = rcv_data.get("msg")
            if msg is not None:
                log.debug(f"received message '{rcv_data}' from {self.channel}")
                self.queue_out.put(rcv_data)
        except Exception:
            log.exception(
                f"encountered error while receiving message via {self.channel}"
            )<|MERGE_RESOLUTION|>--- conflicted
+++ resolved
@@ -153,13 +153,8 @@
         state = False
         if cmd_message == "send":
             try:
-<<<<<<< HEAD
                 self.channel.cc_send(msg=cmd_data)
-                return True
-=======
-                self.channel.cc_send(msg=cmd_data, raw=True)
                 state = True
->>>>>>> 73ba0334
             except Exception:
                 log.exception(
                     f"encountered error while sending message '{cmd_data}' to {self.channel}"
@@ -180,11 +175,7 @@
         :return: received message
         """
         try:
-<<<<<<< HEAD
-            rcv_data = self.channel.cc_receive(timeout=0)
-=======
-            rcv_data = self.channel.cc_receive(timeout=timeout_in_s, raw=True)
->>>>>>> 73ba0334
+            rcv_data = self.channel.cc_receive(timeout=timeout_in_s)
             msg = rcv_data.get("msg")
             if msg is not None:
                 log.debug(f"received message '{rcv_data}' from {self.channel}")
