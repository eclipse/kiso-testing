--- conflicted
+++ resolved
@@ -128,52 +128,6 @@
             otherwise false
         """
         try:
-<<<<<<< HEAD
-            log.internal_info("Create auxiliary instance")
-            log.internal_info("Enable channel")
-            self.channel.open()
-
-            channel_name = self.channel.__class__.__name__.lower()
-
-            if "vectorcan" in channel_name:
-                interface = "vector"
-                bus = self.channel.bus
-            elif "pcan" in channel_name:
-                interface = "peak"
-                bus = self.channel.bus
-            elif "socketcan" in channel_name:
-                interface = "socketcan"
-                bus = self.channel.bus
-            elif "ccproxy" in channel_name:
-                # Just fake python-uds (when proxy auxiliary is used),
-                # by setting bus to True no channel creation is
-                # performed
-                bus = True
-                interface = "peak"
-
-            if self.odx_file_path:
-                log.internal_info("Create Uds Config connection with ODX")
-                self.uds_config_enable = True
-                self.uds_config = createUdsConnection(
-                    self.odx_file_path,
-                    "",
-                    configPath=self.config_ini_path,
-                    bus=bus,
-                    interface=interface,
-                    reqId=self.req_id,
-                    resId=self.res_id,
-                )
-            else:
-                log.internal_info("Create Uds Config connection without ODX")
-                self.uds_config_enable = False
-                self.uds_config = Uds(
-                    configPath=self.config_ini_path,
-                    bus=bus,
-                    interface=interface,
-                    reqId=self.req_id,
-                    resId=self.res_id,
-                )
-=======
             if self.odx_file_path is not None:
                 self.uds_config_enable = True
 
@@ -182,7 +136,6 @@
                 self.odx_file_path,
                 connector=self.channel,
             )
->>>>>>> 5ccc4821
             if hasattr(self, "transmit"):
                 self.uds_config.overwrite_transmit_method(self.transmit)
             if hasattr(self, "receive"):
@@ -198,11 +151,5 @@
 
         :return: always True
         """
-<<<<<<< HEAD
-        log.internal_info("Delete auxiliary instance")
-        self.uds_config.disconnect()
-        self.channel.close()
-=======
-        log.info("Auxiliary instance deleted")
->>>>>>> 5ccc4821
+        log.internal_info("Auxiliary instance deleted")
         return True