--- conflicted
+++ resolved
@@ -134,7 +134,6 @@
             else:
                 raise self.errors.ResponseNotReceivedError(msg_to_send)
 
-<<<<<<< HEAD
         resp_print = (
             f"UDS response received {['0x{:02X}'.format(i) for i in resp]}"
             if not isinstance(resp, bool)
@@ -146,10 +145,6 @@
             resp_time=self.uds_config.last_resp_time,
             pending_resp_times=self.uds_config.last_pending_resp_times,
         )
-=======
-        resp = UdsResponse(resp)
-        log.internal_info(resp)
->>>>>>> a1254dcb
         return resp
 
     def check_max_pending_time(resp: UdsResponse, max_pending_time: float):
