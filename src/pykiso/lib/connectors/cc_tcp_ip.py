##########################################################################
# Copyright (c) 2010-2022 Robert Bosch GmbH
# This program and the accompanying materials are made available under the
# terms of the Eclipse Public License 2.0 which is available at
# http://www.eclipse.org/legal/epl-2.0.
#
# SPDX-License-Identifier: EPL-2.0
##########################################################################

"""
Communication Channel via socket
********************************

:module: cc_socket

:synopsis: connector for communication via socket

.. currentmodule:: cc_socket

"""
import logging
import socket
from typing import Dict, Optional, Union

from pykiso import CChannel

log = logging.getLogger(__name__)


class CCTcpip(CChannel):
    """Connector channel used to communicate via socket"""

    def __init__(self, dest_ip: str, dest_port: int, max_msg_size: int = 256, **kwargs):
        """Initialize channel settings.

        :param dest_ip: destination ip address
        :param dest_port: destination port
        :param max_msg_size: the maximum amount of data to be received
            at once
        """
        super().__init__(**kwargs)
        self.dest_ip = dest_ip
        self.dest_port = int(dest_port)
        self.socket = socket.socket(socket.AF_INET, socket.SOCK_STREAM)
        self.max_msg_size = max_msg_size
        # Set a timeout to send the signal to the GIL to change thread.
        # In case of a multi-threading system, all tasks will be called one after the other.
        self.timeout = 1e-6

    def _cc_open(self) -> None:
        """Connect to socket with configured port and IP address."""
        log.internal_info(
            f"Connection to socket at address {self.dest_ip} port {self.dest_port}"
        )
        self.socket.settimeout(3)
        self.socket.connect((self.dest_ip, self.dest_port))

    def _cc_close(self) -> None:
        """Close UDP socket."""
        log.internal_info(
            f"Disconnect from socket at address {self.dest_ip}, port {self.dest_port}"
        )
        self.socket.close()

    def _cc_send(
        self,
        msg: bytes or str,
    ) -> None:
        """Send a message via socket.

        :param msg: message to send
        """
<<<<<<< HEAD
        log.debug(f"Sending {msg} via socket to {self.dest_ip}")
=======
        if msg is not None and raw is False:
            msg = msg.encode()

        log.internal_debug(f"Sending {msg} via socket to {self.dest_ip}")
>>>>>>> 68a6c17e
        self.socket.send(msg)

    def _cc_receive(
        self, timeout=0.01, size: Optional[int] = None
    ) -> Dict[str, Union[bytes, str, None]]:
        """Read message from socket.

        :param timeout: time in second to wait for reading a message
            pykiso.Message?

        :return: Message if successful, otherwise none
        """
        self.socket.settimeout(timeout or self.timeout)

        try:
            msg_received = self.socket.recv(self.max_msg_size)

<<<<<<< HEAD
            log.debug(f"Socket at {self.dest_ip} received: {msg_received}")
=======
            if not raw:
                msg_received = msg_received.decode().strip()

            log.internal_debug(f"Socket at {self.dest_ip} received: {msg_received}")
>>>>>>> 68a6c17e
        except socket.timeout:
            log.exception(
                f"encountered timeout error while receiving message via {self}"
            )
            return {"msg": None}
        except Exception:
            log.exception(f"encountered error while receiving message via {self}")
            return {"msg": None}

        return {"msg": msg_received}<|MERGE_RESOLUTION|>--- conflicted
+++ resolved
@@ -70,14 +70,7 @@
 
         :param msg: message to send
         """
-<<<<<<< HEAD
-        log.debug(f"Sending {msg} via socket to {self.dest_ip}")
-=======
-        if msg is not None and raw is False:
-            msg = msg.encode()
-
         log.internal_debug(f"Sending {msg} via socket to {self.dest_ip}")
->>>>>>> 68a6c17e
         self.socket.send(msg)
 
     def _cc_receive(
@@ -94,15 +87,7 @@
 
         try:
             msg_received = self.socket.recv(self.max_msg_size)
-
-<<<<<<< HEAD
-            log.debug(f"Socket at {self.dest_ip} received: {msg_received}")
-=======
-            if not raw:
-                msg_received = msg_received.decode().strip()
-
             log.internal_debug(f"Socket at {self.dest_ip} received: {msg_received}")
->>>>>>> 68a6c17e
         except socket.timeout:
             log.exception(
                 f"encountered timeout error while receiving message via {self}"
