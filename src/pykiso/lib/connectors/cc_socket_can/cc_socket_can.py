##########################################################################
# Copyright (c) 2010-2022 Robert Bosch GmbH
# This program and the accompanying materials are made available under the
# terms of the Eclipse Public License 2.0 which is available at
# http://www.eclipse.org/legal/epl-2.0.
#
# SPDX-License-Identifier: EPL-2.0
##########################################################################

"""
Can Communication Channel SocketCAN
***********************************

:module: cc_socket_can

:synopsis: CChannel implementation for CAN(fd) using SocketCAN

.. currentmodule:: cc_socket_can

"""

import logging
import platform
import time
from pathlib import Path
from typing import Union, Dict

import can
import can.bus

from pykiso import CChannel, Message
from pykiso.lib.connectors.cc_socket_can.socketcan_to_trc import (
    SocketCan2Trc,
    can,
)

MessageType = Union[Message, bytes]

log = logging.getLogger(__name__)


def os_name() -> str:
    """Returns the system/OS name.

    :return: os name such as 'Linux', 'Darwin', 'Java', 'Windows'
    """
    return platform.system()


class CCSocketCan(CChannel):
    """CAN FD channel-adapter."""

    def __init__(
        self,
        channel: str = "vcan0",
        remote_id: int = None,
        is_fd: bool = True,
        enable_brs: bool = False,
        can_filters: list = None,
        is_extended_id: bool = False,
        receive_own_messages: bool = False,
        logging_activated: bool = False,
        log_path: str = None,
        log_name: str = None,
        **kwargs,
    ):
        """Initialize can channel settings.

        :param channel: the can interface name. (i.e. vcan0, can1, ..)
        :param remote_id: id used for transmission
        :param is_fd: should the Bus be initialized in CAN-FD mode
        :param enable_brs: sets the bitrate_switch flag to use higher transmission speed
        :param can_filters: iterable used to filter can id on reception
        :param is_extended_id: this flag controls the size of the arbitration_id field
        :param receive_own_messages: if set transmitted messages will be received
        :param logging_activated: boolean used to enable logfile creation
        :param log_path: trace directory path (absolute or relative)
        :param log_name: trace full name (without file extension)
        """
        super().__init__(**kwargs)
        self.channel = channel
        self.remote_id = remote_id
        self.is_fd = is_fd
        self.enable_brs = enable_brs
        self.can_filters = can_filters if can_filters else []
        self.is_extended_id = is_extended_id
        self.receive_own_messages = receive_own_messages
        self.logging_activated = logging_activated
        self.bus = None
        self.logger = None
        self.log_path = log_path
        self.log_name = log_name
        # Set a timeout to send the signal to the GIL to change thread.
        # In case of a multi-threading system, all tasks will be called one after the other.
        self.timeout = 1e-6

        if self.logging_activated:
            # Just avoid the case the given trace directory is None
            self.log_path = "" if self.log_name is None else self.log_name
            # if the given log path is not absolute add root path
            # (where pykiso is launched) otherwise take it as it is
            dir_path = (
                (Path() / self.log_path).resolve()
                if not Path(self.log_path).is_absolute()
                else Path(self.log_path)
            )
            # if no specific logging file name is given take the default one
            self.log_name = (
                time.strftime(f"%Y-%m-%d_%H-%M-%S_{self.log_name}.trc")
                if self.log_name is not None
                else time.strftime("%Y-%m-%d_%H-%M-%S_CanLog.trc")
            )
            # if path doesn't exists take root path (where pykiso is launched)
            self.log_path = (
                dir_path / self.log_name
                if dir_path.exists()
                else (Path() / self.log_name).resolve()
            )

        if self.enable_brs and not self.is_fd:
            log.warning(
                "Bitrate switch will have no effect because option is_fd is set to false."
            )

    def _cc_open(self) -> None:
        """Open a can bus channel, set filters for reception and activate"""

        if not os_name() == "Linux":
            raise OSError("socketCAN is only available under linux.")

        self.bus = can.interface.Bus(
            interface="socketcan",
            channel=self.channel,
            can_filters=self.can_filters,
            fd=self.is_fd,
            receive_own_messages=self.receive_own_messages,
        )

        if self.logging_activated:
            log.info(f"Logging path for socketCAN set to {self.log_path} ")
            self.logger = SocketCan2Trc(self.channel, str(self.log_path))
            self.logger.start()

    def _cc_close(self) -> None:
        """Close the current can bus channel and close the log handler."""
        self.bus.shutdown()
        self.bus = None

        if self.logging_activated:
            del self.logger
            self.logger = None

<<<<<<< HEAD
    def _cc_send(
        self,
        msg: MessageType,
        remote_id: int = None,
    ) -> None:
=======
    def _cc_send(self, msg: MessageType, raw: bool = False, **kwargs) -> None:
>>>>>>> 73ba0334
        """Send a CAN message at the configured id.


        :param msg: data to send
        :param remote_id: destination can id used

        """
        _data = msg
        remote_id = kwargs.get("remote_id")

        if remote_id is None:
            remote_id = self.remote_id

        can_msg = can.Message(
            arbitration_id=remote_id,
            data=_data,
            is_extended_id=self.is_extended_id,
            is_fd=self.is_fd,
            bitrate_switch=self.enable_brs,
        )
        self.bus.send(can_msg)

        log.debug(f"{self} sent CAN Message: {can_msg}, data: {_data}")

    def _cc_receive(
<<<<<<< HEAD
        self,
        timeout: float = 0.0001,
    ) -> Union[Message, bytes, None]:
=======
        self, timeout: float = 0.0001, raw: bool = False
    ) -> Dict[str, Union[MessageType, int]]:
>>>>>>> 73ba0334
        """Receive a can message using configured filters.



        :param timeout: timeout applied on reception

        :return: tuple containing the received data and the source can id
        """
        try:  # Catch bus errors & rcv.data errors when no messages where received
            received_msg = self.bus.recv(timeout=timeout or self.timeout)
            if received_msg is not None:
                frame_id = received_msg.arbitration_id
                payload = received_msg.data
                timestamp = received_msg.timestamp

                log.debug(
                    "received CAN Message: {}, {}, {}".format(
                        frame_id, payload, timestamp
                    )
                )
                return {"msg": payload, "remote_id": frame_id}
            else:
                return {"msg": None}
        except can.CanError as can_error:
            log.debug(f"encountered can error: {can_error}")
            return {"msg": None}
        except Exception:
            log.exception(f"encountered error while receiving message via {self}")
            return {"msg": None}<|MERGE_RESOLUTION|>--- conflicted
+++ resolved
@@ -23,7 +23,7 @@
 import platform
 import time
 from pathlib import Path
-from typing import Union, Dict
+from typing import Dict, Union
 
 import can
 import can.bus
@@ -150,15 +150,7 @@
             del self.logger
             self.logger = None
 
-<<<<<<< HEAD
-    def _cc_send(
-        self,
-        msg: MessageType,
-        remote_id: int = None,
-    ) -> None:
-=======
-    def _cc_send(self, msg: MessageType, raw: bool = False, **kwargs) -> None:
->>>>>>> 73ba0334
+    def _cc_send(self, msg: MessageType, **kwargs) -> None:
         """Send a CAN message at the configured id.
 
 
@@ -184,14 +176,8 @@
         log.debug(f"{self} sent CAN Message: {can_msg}, data: {_data}")
 
     def _cc_receive(
-<<<<<<< HEAD
-        self,
-        timeout: float = 0.0001,
-    ) -> Union[Message, bytes, None]:
-=======
-        self, timeout: float = 0.0001, raw: bool = False
+        self, timeout: float = 0.0001
     ) -> Dict[str, Union[MessageType, int]]:
->>>>>>> 73ba0334
         """Receive a can message using configured filters.
 
 
