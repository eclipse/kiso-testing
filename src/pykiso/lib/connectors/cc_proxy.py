--- conflicted
+++ resolved
@@ -25,13 +25,9 @@
 
 import logging
 import queue
-<<<<<<< HEAD
+import threading
 from multiprocessing import Queue
-from typing import Dict, Optional, Union
-=======
-import threading
-from typing import Callable, Dict, Union
->>>>>>> 73ba0334
+from typing import Callable, Dict, Optional, Union
 
 from pykiso import Message
 from pykiso.connector import CChannel
@@ -103,7 +99,7 @@
 
         :param timeout: not used
 
-        :return: raw bytes and source when it exist. if queue timeout
+        :return: bytes and source when it exist. if queue timeout
             is reached return None
         """
         try:
