--- conflicted
+++ resolved
@@ -341,16 +341,10 @@
                 frame_id = received_msg.arbitration_id
                 payload = received_msg.data
                 timestamp = received_msg.timestamp
-<<<<<<< HEAD
-
-                log.debug(f"received CAN Message: {frame_id}, {payload}, {timestamp}")
-=======
-                if not raw:
-                    payload = Message.parse_packet(payload)
+
                 log.internal_debug(
                     f"received CAN Message: {frame_id}, {payload}, {timestamp}"
                 )
->>>>>>> 68a6c17e
                 return {"msg": payload, "remote_id": frame_id}
             else:
                 return {"msg": None}
