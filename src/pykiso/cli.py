##########################################################################
# Copyright (c) 2010-2022 Robert Bosch GmbH
# This program and the accompanying materials are made available under the
# terms of the Eclipse Public License 2.0 which is available at
# http://www.eclipse.org/legal/epl-2.0.
#
# SPDX-License-Identifier: EPL-2.0
##########################################################################

"""
Integration Test Framework
**************************

:module: cli

:synopsis: Entry point to the integration test framework.

.. currentmodule:: cli


"""
import collections
import itertools
import logging
import pprint
import sys
import time
from pathlib import Path
from typing import NamedTuple, Optional, Tuple

import click

from . import __version__
from .config_parser import parse_config
from .global_config import Grabber
from .test_coordinator import test_execution
from .test_setup.config_registry import ConfigRegistry
from .types import PathType

LogOptions = collections.namedtuple("LogOptions", "log_path log_level report_type")

# use to store the selected logging options
log_options: Optional[NamedTuple] = None


def initialize_logging(
    log_path: PathType, log_level: str, report_type: str = None
) -> logging.Logger:
    """Initialize the logging.

    Sets the general log level, output file or STDOUT and the
    logging format.

    :param log_path: path to the logfile
    :param log_level: any of DEBUG, INFO, WARNING, ERROR
    :param report_type: expected report type (junit, text,...)

    :returns: configured Logger
    """
    root_logger = logging.getLogger()
    log_format = logging.Formatter(
        "%(asctime)s [%(levelname)s] %(module)s:%(lineno)d: %(message)s"
    )
    levels = {
        "DEBUG": logging.DEBUG,
        "INFO": logging.INFO,
        "WARNING": logging.WARNING,
        "ERROR": logging.ERROR,
    }

    # update logging options
    global log_options
    log_options = LogOptions(log_path, log_level, report_type)

    # if log_path is given create use a logging file handler
    if log_path is not None:
        log_path = Path(log_path)
        if log_path.is_dir():
            fname = time.strftime("%Y-%m-%d_%H-%M-test.log")
            log_path = log_path / fname
        file_handler = logging.FileHandler(log_path, "a+")
        file_handler.setFormatter(log_format)
        file_handler.setLevel(levels[log_level])
        root_logger.addHandler(file_handler)
    # if log_path is not given and report type is not junit just
    # instanciate a logging StreamHandler
    if log_path is None and report_type != "junit":
        stream_handler = logging.StreamHandler()
        stream_handler.setFormatter(log_format)
        stream_handler.setLevel(levels[log_level])
        root_logger.addHandler(stream_handler)
    # if report_type is junit use sys.stdout as stream
    if report_type == "junit":
        # flush all StreamHandler
        for handler in root_logger.handlers:
            if isinstance(handler, logging.StreamHandler):
                handler.flush()
        # but keep FileHandler
        root_logger.handlers = [
            handler
            for handler in root_logger.handlers
            if isinstance(handler, logging.FileHandler)
        ]
        stream_handler = logging.StreamHandler(sys.stdout)
        stream_handler.setFormatter(log_format)
        stream_handler.setLevel(levels[log_level])
        root_logger.addHandler(stream_handler)

    root_logger.setLevel(levels[log_level])

    return logging.getLogger(__name__)


def get_logging_options() -> LogOptions:
    """Simply return the previous logging options.

    :return: logging options log path, log level and report type
    """
    return log_options


@click.command(context_settings={"help_option_names": ["-h", "--help"]})
@click.option(
    "-c",
    "--test-configuration-file",
    required=True,
    type=click.Path(exists=True, dir_okay=False, readable=True),
    multiple=True,
    help="path to the test configuration file (in YAML format)",
)
@click.option(
    "-l",
    "--log-path",
    required=False,
    default=None,
    type=click.Path(writable=True),
    help="path to log-file or folder. If not set will log to STDOUT",
)
@click.option(
    "--log-level",
    required=False,
    default="INFO",
    type=click.Choice(
        "DEBUG INFO WARNING ERROR".split(" "),
        case_sensitive=False,
    ),
    help="set the verbosity of the logging",
)
@click.option(
    "--junit",
    "report_type",
    flag_value="junit",
    required=False,
    help="enables the generation of a junit report",
)
@click.option(
    "--text",
    "report_type",
    flag_value="text",
    required=False,
    default=True,
    help="default, test results are only displayed in the console",
)
@click.option(
    "--variant",
    multiple=True,
    type=str,
    default=None,
    help="allow the user to execute a subset of tests based on variants",
)
@click.option(
    "--branch-level",
    multiple=True,
    type=str,
    default=None,
    help="allow the user to execute a subset of tests based on branch levels",
)
@click.option(
<<<<<<< HEAD
    "--step-report",
    is_flag=True,
    default=False,
    help="generate the step report",
)
@click.option(
    "--step-report-output",
    required=False,
    default="step_report.html",
    type=click.Path(writable=True),
    help="file path for the output step report",
=======
    "--failfast",
    is_flag=True,
    help="stop the test run on the first error or failure",
>>>>>>> f5cd2665
)
@click.argument("pattern", required=False)
@click.version_option(__version__)
@Grabber.grab_cli_config
def main(
    test_configuration_file: Tuple[PathType],
    log_path: PathType = None,
    log_level: str = "INFO",
    report_type: str = "text",
    variant: Optional[tuple] = None,
    branch_level: Optional[tuple] = None,
    step_report: bool = False,
    step_report_output: PathType = "step_report.html",
    pattern: Optional[str] = None,
    failfast: bool = False,
):
    """Embedded Integration Test Framework - CLI Entry Point.

    PATTERN: overwrite the test filter pattern from the YAML file (optional)

    \f
    :param test_configuration_file: path to the YAML config file
    :param log_path: path to an existing directory or file to write logs to
    :param log_level: any of DEBUG, INFO, WARNING, ERROR
    :param report_type: if "test", the standard report, if "junit", a junit report is generated
    :param variant: allow the user to execute a subset of tests based on variants
    :param branch_level: allow the user to execute a subset of tests based on branch levels
<<<<<<< HEAD
    :param step_report: generate the step report
    :param step_report_output: file path for the output step report
    :param pattern: overwrite the pattern from the YAML file for easier testdevelopment
=======
    :param pattern: overwrite the pattern from the YAML file for easier test development
    :param failfast: stop the test run on the first error or failure
>>>>>>> f5cd2665
    """

    for config_file in test_configuration_file:
        # Set the logging
        logger = initialize_logging(log_path, log_level, report_type)
        # Get YAML configuration
        cfg_dict = parse_config(config_file)
        # Run tests
        logger.debug("cfg_dict:\n{}".format(pprint.pformat(cfg_dict)))

        ConfigRegistry.register_aux_con(cfg_dict)

        exit_code = test_execution.execute(
            cfg_dict, report_type, variant, branch_level, pattern, failfast
        )
        ConfigRegistry.delete_aux_con()
        for handler in logging.getLogger().handlers:
            if isinstance(handler, logging.FileHandler):
                logging.getLogger().removeHandler(handler)

<<<<<<< HEAD
    exit_code = test_execution.execute(
        cfg_dict,
        report_type,
        variant,
        branch_level,
        step_report,
        step_report_output,
        pattern,
    )
    ConfigRegistry.delete_aux_con()
=======
>>>>>>> f5cd2665
    sys.exit(exit_code)<|MERGE_RESOLUTION|>--- conflicted
+++ resolved
@@ -176,7 +176,6 @@
     help="allow the user to execute a subset of tests based on branch levels",
 )
 @click.option(
-<<<<<<< HEAD
     "--step-report",
     is_flag=True,
     default=False,
@@ -188,11 +187,11 @@
     default="step_report.html",
     type=click.Path(writable=True),
     help="file path for the output step report",
-=======
+)
+@click.option(
     "--failfast",
     is_flag=True,
     help="stop the test run on the first error or failure",
->>>>>>> f5cd2665
 )
 @click.argument("pattern", required=False)
 @click.version_option(__version__)
@@ -220,14 +219,10 @@
     :param report_type: if "test", the standard report, if "junit", a junit report is generated
     :param variant: allow the user to execute a subset of tests based on variants
     :param branch_level: allow the user to execute a subset of tests based on branch levels
-<<<<<<< HEAD
     :param step_report: generate the step report
     :param step_report_output: file path for the output step report
-    :param pattern: overwrite the pattern from the YAML file for easier testdevelopment
-=======
     :param pattern: overwrite the pattern from the YAML file for easier test development
     :param failfast: stop the test run on the first error or failure
->>>>>>> f5cd2665
     """
 
     for config_file in test_configuration_file:
@@ -241,24 +236,18 @@
         ConfigRegistry.register_aux_con(cfg_dict)
 
         exit_code = test_execution.execute(
-            cfg_dict, report_type, variant, branch_level, pattern, failfast
+            cfg_dict,
+            report_type,
+            variant,
+            branch_level,
+            step_report,
+            step_report_output,
+            pattern,
+            failfast
         )
         ConfigRegistry.delete_aux_con()
         for handler in logging.getLogger().handlers:
             if isinstance(handler, logging.FileHandler):
                 logging.getLogger().removeHandler(handler)
 
-<<<<<<< HEAD
-    exit_code = test_execution.execute(
-        cfg_dict,
-        report_type,
-        variant,
-        branch_level,
-        step_report,
-        step_report_output,
-        pattern,
-    )
-    ConfigRegistry.delete_aux_con()
-=======
->>>>>>> f5cd2665
     sys.exit(exit_code)