--- conflicted
+++ resolved
@@ -56,13 +56,8 @@
 MarkupSafe = "~2.0.1" # Allow support for Jinja2 between 2.11 < x < 3
 importlib-metadata = {version = ">=4.12,<6.0", python = "<3.8"}
 pyreadline3 = {version = "^3.4.1", python = "^3.5"}
-<<<<<<< HEAD
-rich = {version = "^12.6.0", optional = true}
-requests = {version = "^2.28.1", optional = true}
-=======
 hidapi = "^0.12.0.post2"
 
->>>>>>> ebf8af79
 
 [tool.poetry.dev-dependencies]
 black = "22.10.0"
@@ -80,23 +75,11 @@
 sphinxcontrib-programoutput = "*"
 sphinx-autodoc-typehints = "*"
 
-[tool.poetry.extras]
-testrail = [
-    "rich",
-    "requests",
-]
-
-all = [
-    "rich",
-    "requests",
-]
-
 [tool.poetry.scripts]
 pykiso = 'pykiso.cli:main'
 pykiso-tags = 'pykiso.tool.show_tag:main'
 instrument-control = 'pykiso.lib.auxiliaries.instrument_control_auxiliary.instrument_control_cli:main'
 pykitest = 'pykiso.tool.pykiso_to_pytest.cli:main'
-testrail = "pykiso.tool.testrail.cli:cli_testrail"
 
 [tool.pytest.ini_options]
 testpaths = [
